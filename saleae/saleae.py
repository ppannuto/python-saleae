--- conflicted
+++ resolved
@@ -350,8 +350,6 @@
 		self._cmd('SET_CAPTURE_SECONDS, {}'.format(float(seconds)))
 
 
-<<<<<<< HEAD
-=======
 	def get_sample_rate(self):
 		'''Get the currently selected sample rate.
 
@@ -365,7 +363,6 @@
 		return tuple(map(int, rates.split('\n')[:-1]))
 
 
->>>>>>> 5fee4cb4
 	def set_sample_rate(self, sample_rate_tuple):
 		'''Set the sample rate. Note the caveats. Consider ``set_sample_rate_by_minimum``.
 
